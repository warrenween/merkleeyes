package eyes

import (
	abcicli "github.com/tendermint/abci/client"
	abci "github.com/tendermint/abci/types"
	"github.com/tendermint/go-wire"
	"github.com/tendermint/merkleeyes/app"
)

type Client struct {
	abcicli.Client
}

// 'addr': if "local", will start an embedded one.
func NewClient(addr, abci string) (*Client, error) {
	if addr == "local" {
		return NewLocalClient(), nil
	}
	abciClient, err := abcicli.NewClient(addr, abci, false)
	if err != nil {
		return nil, err
	}
	client := &Client{
		Client: abciClient,
	}
	return client, nil
}

func NewLocalClient() *Client {
	eyesApp := app.NewMerkleEyesApp("", 0) //TODO does this make sense? create a non-persistent instance if a local client?
	abciClient := abcicli.NewLocalClient(nil, eyesApp)
	return &Client{
		Client: abciClient,
	}
}

<<<<<<< HEAD
// Convenience KVStore interface
func (client *Client) Get(key []byte) (value []byte) {
	_, value, err := client.GetByKey(key)
	if err != nil {
		panic("requesting ABCI Query: " + err.Error())
	}
	return value
}

func (client *Client) GetByKey(key []byte) (index int64, value []byte, err error) {
	resQuery, err := client.QuerySync(abci.RequestQuery{
		Path:   "/key",
		Data:   key,
		Height: 0,
	})
	if err != nil {
		return
	}
	return resQuery.Index, resQuery.Value, nil
}

// TODO: Support returning index too?
func (client *Client) GetByKeyWithProof(key []byte) (value []byte, proof []byte, err error) {
	resQuery, err := client.QuerySync(abci.RequestQuery{
		Path:   "/key",
		Data:   key,
		Height: 0,
		Prove:  true,
	})
	if err != nil {
		return
	}
	return resQuery.Value, resQuery.Proof, nil
}

func (client *Client) GetByIndex(index int64) (key []byte, value []byte, err error) {
	resQuery, err := client.QuerySync(abci.RequestQuery{
		Path:   "/index",
		Data:   wire.BinaryBytes(index),
		Height: 0,
	})
	if err != nil {
		return
=======
func (client *Client) GetSync(key []byte) (res abci.Result) {
	key = append([]byte{0x01}, key...)
	query := make([]byte, 1+wire.ByteSliceSize(key))
	buf := query
	buf[0] = app.ReadByKey // Get TypeByte
	buf = buf[1:]
	wire.PutByteSlice(buf, key)
	res = client.QuerySync(query)
	if res.IsErr() {
		return res
>>>>>>> 0ebf43aa
	}
	return resQuery.Key, resQuery.Value, nil
}

<<<<<<< HEAD
// Convenience KVStore interface
func (client *Client) Set(key []byte, value []byte) {
=======
func (client *Client) SetSync(key []byte, value []byte) (res abci.Result) {
	key = append([]byte{0x01}, key...)
>>>>>>> 0ebf43aa
	tx := make([]byte, 1+wire.ByteSliceSize(key)+wire.ByteSliceSize(value))
	buf := tx
	buf[0] = app.WriteSet // Set TypeByte
	buf = buf[1:]
	n, err := wire.PutByteSlice(buf, key)
	if err != nil {
		panic("encoding key byteslice: " + err.Error())
	}
	buf = buf[n:]
	n, err = wire.PutByteSlice(buf, value)
	if err != nil {
		panic("encoding value byteslice: " + err.Error())
	}
	res := client.DeliverTxSync(tx)
	if res.IsErr() {
		panic(res.Error())
	}
}

<<<<<<< HEAD
// Convenience
func (client *Client) Remove(key []byte) {
=======
func (client *Client) RemSync(key []byte) (res abci.Result) {
	key = append([]byte{0x01}, key...)
>>>>>>> 0ebf43aa
	tx := make([]byte, 1+wire.ByteSliceSize(key))
	buf := tx
	buf[0] = app.WriteRem // Rem TypeByte
	buf = buf[1:]
	_, err := wire.PutByteSlice(buf, key)
	if err != nil {
		panic("encoding key byteslice: " + err.Error())
	}
	res := client.DeliverTxSync(tx)
	if res.IsErr() {
		panic(res.Error())
	}
}<|MERGE_RESOLUTION|>--- conflicted
+++ resolved
@@ -11,12 +11,8 @@
 	abcicli.Client
 }
 
-// 'addr': if "local", will start an embedded one.
-func NewClient(addr, abci string) (*Client, error) {
-	if addr == "local" {
-		return NewLocalClient(), nil
-	}
-	abciClient, err := abcicli.NewClient(addr, abci, false)
+func NewClient(addr string) (*Client, error) {
+	abciClient, err := abcicli.NewClient(addr, "socket", false)
 	if err != nil {
 		return nil, err
 	}
@@ -26,15 +22,14 @@
 	return client, nil
 }
 
-func NewLocalClient() *Client {
-	eyesApp := app.NewMerkleEyesApp("", 0) //TODO does this make sense? create a non-persistent instance if a local client?
+func NewLocalClient(dbName string, cacheSize int) *Client {
+	eyesApp := app.NewMerkleEyesApp(dbName, cacheSize)
 	abciClient := abcicli.NewLocalClient(nil, eyesApp)
 	return &Client{
 		Client: abciClient,
 	}
 }
 
-<<<<<<< HEAD
 // Convenience KVStore interface
 func (client *Client) Get(key []byte) (value []byte) {
 	_, value, err := client.GetByKey(key)
@@ -78,29 +73,12 @@
 	})
 	if err != nil {
 		return
-=======
-func (client *Client) GetSync(key []byte) (res abci.Result) {
-	key = append([]byte{0x01}, key...)
-	query := make([]byte, 1+wire.ByteSliceSize(key))
-	buf := query
-	buf[0] = app.ReadByKey // Get TypeByte
-	buf = buf[1:]
-	wire.PutByteSlice(buf, key)
-	res = client.QuerySync(query)
-	if res.IsErr() {
-		return res
->>>>>>> 0ebf43aa
 	}
 	return resQuery.Key, resQuery.Value, nil
 }
 
-<<<<<<< HEAD
 // Convenience KVStore interface
 func (client *Client) Set(key []byte, value []byte) {
-=======
-func (client *Client) SetSync(key []byte, value []byte) (res abci.Result) {
-	key = append([]byte{0x01}, key...)
->>>>>>> 0ebf43aa
 	tx := make([]byte, 1+wire.ByteSliceSize(key)+wire.ByteSliceSize(value))
 	buf := tx
 	buf[0] = app.WriteSet // Set TypeByte
@@ -120,13 +98,8 @@
 	}
 }
 
-<<<<<<< HEAD
 // Convenience
 func (client *Client) Remove(key []byte) {
-=======
-func (client *Client) RemSync(key []byte) (res abci.Result) {
-	key = append([]byte{0x01}, key...)
->>>>>>> 0ebf43aa
 	tx := make([]byte, 1+wire.ByteSliceSize(key))
 	buf := tx
 	buf[0] = app.WriteRem // Rem TypeByte
